name: Build and Test

# Trigger the workflow on push or pull request
on:
   # Run every hour
  schedule:
    - cron: '0 * * * *'
  push:
  pull_request:

env:
  GOPROXY: https://proxy.golang.org/
jobs:
  test-linux:
    runs-on: ubuntu-latest
    steps:
      - uses: actions/checkout@v2
      - uses: actions/setup-go@v2
        with:
          go-version: '1.16.2'
      - name: deps
        run: |
          ./hack/actions/install-kubernetes-toolchain.sh $GITHUB_WORKSPACE/bin
          echo "$GITHUB_WORKSPACE/bin" >> $GITHUB_PATH
          echo "/usr/local/kubebuilder/bin" >> $GITHUB_PATH
      - name: test
        run: |
          make test
  test-example-linux:
    runs-on: ubuntu-latest
    steps:
      - uses: actions/checkout@v2
      - uses: actions/setup-go@v2
        with:
          go-version: '1.16.2'
      - name: deps
        run: |
          ./hack/actions/install-kubernetes-toolchain.sh $GITHUB_WORKSPACE/bin
          echo "$GITHUB_WORKSPACE/bin" >> $GITHUB_PATH
          echo "/usr/local/kubebuilder/bin" >> $GITHUB_PATH
      - name: test-example
        run: |
          make local-cluster load-image example test-example
  test-e2e-linux:
    runs-on: ubuntu-latest
    steps:
      - uses: actions/checkout@v2
      - uses: actions/setup-go@v2
        with:
          go-version: '1.16.2'
      - name: deps
        run: |
          ./hack/actions/install-kubernetes-toolchain.sh $GITHUB_WORKSPACE/bin
          echo "$GITHUB_WORKSPACE/bin" >> $GITHUB_PATH
          echo "/usr/local/kubebuilder/bin" >> $GITHUB_PATH
      - name: test-e2e
        run: |
          make local-cluster load-image test-e2e
  codespell:
    name: Codespell
    runs-on: ubuntu-latest
    timeout-minutes: 5
    steps:
      - uses: actions/checkout@v2
      - name: Codespell
        uses: codespell-project/actions-codespell@master
        with:
          skip: .git,./vendor,go.*
          ignore_words_file: './.codespell.ignorewords'
          check_filenames: true
          check_hidden: true
  lint:
    runs-on: ubuntu-latest
    steps:
      - uses: actions/checkout@v2
      - name: golangci-lint
        uses: golangci/golangci-lint-action@v2
        with:
<<<<<<< HEAD
          version: v1.31
          only-new-issues: true
          args: --build-tags=e2e
=======
          version: v1.38
          only-new-issues: true
>>>>>>> 45982221
<|MERGE_RESOLUTION|>--- conflicted
+++ resolved
@@ -76,11 +76,6 @@
       - name: golangci-lint
         uses: golangci/golangci-lint-action@v2
         with:
-<<<<<<< HEAD
-          version: v1.31
-          only-new-issues: true
-          args: --build-tags=e2e
-=======
           version: v1.38
           only-new-issues: true
->>>>>>> 45982221
+          args: --build-tags=e2e