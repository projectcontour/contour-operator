---
apiVersion: apiextensions.k8s.io/v1
kind: CustomResourceDefinition
metadata:
  annotations:
    controller-gen.kubebuilder.io/version: v0.5.0
  creationTimestamp: null
  name: extensionservices.projectcontour.io
spec:
  preserveUnknownFields: false
  group: projectcontour.io
  names:
    kind: ExtensionService
    listKind: ExtensionServiceList
    plural: extensionservices
    shortNames:
    - extensionservice
    - extensionservices
    singular: extensionservice
  scope: Namespaced
  versions:
  - name: v1alpha1
    schema:
      openAPIV3Schema:
        description: ExtensionService is the schema for the Contour extension services
          API. An ExtensionService resource binds a network service to the Contour
          API so that Contour API features can be implemented by collaborating components.
        properties:
          apiVersion:
            description: 'APIVersion defines the versioned schema of this representation
              of an object. Servers should convert recognized schemas to the latest
              internal value, and may reject unrecognized values. More info: https://git.k8s.io/community/contributors/devel/sig-architecture/api-conventions.md#resources'
            type: string
          kind:
            description: 'Kind is a string value representing the REST resource this
              object represents. Servers may infer this from the endpoint the client
              submits requests to. Cannot be updated. In CamelCase. More info: https://git.k8s.io/community/contributors/devel/sig-architecture/api-conventions.md#types-kinds'
            type: string
          metadata:
            type: object
          spec:
            description: ExtensionServiceSpec defines the desired state of an ExtensionService
              resource.
            properties:
              loadBalancerPolicy:
                description: The policy for load balancing GRPC service requests.
                  Note that the `Cookie` and `RequestHash` load balancing strategies
                  cannot be used here.
                properties:
                  requestHashPolicies:
                    description: RequestHashPolicies contains a list of hash policies
                      to apply when the `RequestHash` load balancing strategy is chosen.
                      If an element of the supplied list of hash policies is invalid,
                      it will be ignored. If the list of hash policies is empty after
                      validation, the load balancing strategy will fall back the the
                      default `RoundRobin`.
                    items:
                      description: RequestHashPolicy contains configuration for an
                        individual hash policy on a request attribute.
                      properties:
                        headerHashOptions:
                          description: HeaderHashOptions should be set when request
                            header hash based load balancing is desired. It must be
                            the only hash option field set, otherwise this request
                            hash policy object will be ignored.
                          properties:
                            headerName:
                              description: HeaderName is the name of the HTTP request
                                header that will be used to calculate the hash key.
                                If the header specified is not present on a request,
                                no hash will be produced.
                              minLength: 1
                              type: string
                          type: object
                        terminal:
                          description: Terminal is a flag that allows for short-circuiting
                            computing of a hash for a given request. If set to true,
                            and the request attribute specified in the attribute hash
                            options is present, no further hash policies will be used
                            to calculate a hash for the request.
                          type: boolean
                      type: object
                    type: array
                  strategy:
                    description: Strategy specifies the policy used to balance requests
                      across the pool of backend pods. Valid policy names are `Random`,
                      `RoundRobin`, `WeightedLeastRequest`, `Cookie`, and `RequestHash`.
                      If an unknown strategy name is specified or no policy is supplied,
                      the default `RoundRobin` policy is used.
                    type: string
                type: object
              protocol:
                description: Protocol may be used to specify (or override) the protocol
                  used to reach this Service. Values may be h2 or h2c. If omitted,
                  protocol-selection falls back on Service annotations.
                enum:
                - h2
                - h2c
                type: string
              protocolVersion:
                description: This field sets the version of the GRPC protocol that
                  Envoy uses to send requests to the extension service. Since Contour
                  always uses the v3 Envoy API, this is currently fixed at "v3". However,
                  other protocol options will be available in future.
                enum:
                - v3
                type: string
              services:
                description: Services specifies the set of Kubernetes Service resources
                  that receive GRPC extension API requests. If no weights are specified
                  for any of the entries in this array, traffic will be spread evenly
                  across all the services. Otherwise, traffic is balanced proportionally
                  to the Weight field in each entry.
                items:
                  description: ExtensionServiceTarget defines an Kubernetes Service
                    to target with extension service traffic.
                  properties:
                    name:
                      description: Name is the name of Kubernetes service that will
                        accept service traffic.
                      type: string
                    port:
                      description: Port (defined as Integer) to proxy traffic to since
                        a service can have multiple defined.
                      exclusiveMaximum: true
                      maximum: 65536
                      minimum: 1
                      type: integer
                    weight:
                      description: Weight defines proportion of traffic to balance
                        to the Kubernetes Service.
                      format: int32
                      type: integer
                  required:
                  - name
                  - port
                  type: object
                minItems: 1
                type: array
              timeoutPolicy:
                description: The timeout policy for requests to the services.
                properties:
                  idle:
                    description: Timeout after which, if there are no active requests
                      for this route, the connection between Envoy and the backend
                      or Envoy and the external client will be closed. If not specified,
                      there is no per-route idle timeout, though a connection manager-wide
                      stream_idle_timeout default of 5m still applies.
                    pattern: ^(((\d*(\.\d*)?h)|(\d*(\.\d*)?m)|(\d*(\.\d*)?s)|(\d*(\.\d*)?ms)|(\d*(\.\d*)?us)|(\d*(\.\d*)?µs)|(\d*(\.\d*)?ns))+|infinity|infinite)$
                    type: string
                  response:
                    description: Timeout for receiving a response from the server
                      after processing a request from client. If not supplied, Envoy's
                      default value of 15s applies.
                    pattern: ^(((\d*(\.\d*)?h)|(\d*(\.\d*)?m)|(\d*(\.\d*)?s)|(\d*(\.\d*)?ms)|(\d*(\.\d*)?us)|(\d*(\.\d*)?µs)|(\d*(\.\d*)?ns))+|infinity|infinite)$
                    type: string
                type: object
              validation:
                description: UpstreamValidation defines how to verify the backend
                  service's certificate
                properties:
                  caSecret:
                    description: Name of the Kubernetes secret be used to validate
                      the certificate presented by the backend
                    type: string
                  subjectName:
                    description: Key which is expected to be present in the 'subjectAltName'
                      of the presented certificate
                    type: string
                required:
                - caSecret
                - subjectName
                type: object
            required:
            - services
            type: object
          status:
            description: ExtensionServiceStatus defines the observed state of an ExtensionService
              resource.
            properties:
              conditions:
                description: "Conditions contains the current status of the ExtensionService
                  resource. \n Contour will update a single condition, `Valid`, that
                  is in normal-true polarity. \n Contour will not modify any other
                  Conditions set in this block, in case some other controller wants
                  to add a Condition."
                items:
                  description: "DetailedCondition is an extension of the normal Kubernetes
                    conditions, with two extra fields to hold sub-conditions, which
                    provide more detailed reasons for the state (True or False) of
                    the condition. \n `errors` holds information about sub-conditions
                    which are fatal to that condition and render its state False.
                    \n `warnings` holds information about sub-conditions which are
                    not fatal to that condition and do not force the state to be False.
                    \n Remember that Conditions have a type, a status, and a reason.
                    \n The type is the type of the condition, the most important one
                    in this CRD set is `Valid`. `Valid` is a positive-polarity condition:
                    when it is `status: true` there are no problems. \n In more detail,
                    `status: true` means that the object is has been ingested into
                    Contour with no errors. `warnings` may still be present, and will
                    be indicated in the Reason field. There must be zero entries in
                    the `errors` slice in this case. \n `Valid`, `status: false` means
                    that the object has had one or more fatal errors during processing
                    into Contour.  The details of the errors will be present under
                    the `errors` field. There must be at least one error in the `errors`
                    slice if `status` is `false`. \n For DetailedConditions of types
                    other than `Valid`, the Condition must be in the negative polarity.
                    When they have `status` `true`, there is an error. There must
                    be at least one entry in the `errors` Subcondition slice. When
                    they have `status` `false`, there are no serious errors, and there
                    must be zero entries in the `errors` slice. In either case, there
                    may be entries in the `warnings` slice. \n Regardless of the polarity,
                    the `reason` and `message` fields must be updated with either
                    the detail of the reason (if there is one and only one entry in
                    total across both the `errors` and `warnings` slices), or `MultipleReasons`
                    if there is more than one entry."
                  properties:
                    errors:
                      description: "Errors contains a slice of relevant error subconditions
                        for this object. \n Subconditions are expected to appear when
                        relevant (when there is a error), and disappear when not relevant.
                        An empty slice here indicates no errors."
                      items:
                        description: "SubCondition is a Condition-like type intended
                          for use as a subcondition inside a DetailedCondition. \n
                          It contains a subset of the Condition fields. \n It is intended
                          for warnings and errors, so `type` names should use abnormal-true
                          polarity, that is, they should be of the form \"ErrorPresent:
                          true\". \n The expected lifecycle for these errors is that
                          they should only be present when the error or warning is,
                          and should be removed when they are not relevant."
                        properties:
                          message:
                            description: "Message is a human readable message indicating
                              details about the transition. \n This may be an empty
                              string."
                            maxLength: 32768
                            type: string
                          reason:
                            description: "Reason contains a programmatic identifier
                              indicating the reason for the condition's last transition.
                              Producers of specific condition types may define expected
                              values and meanings for this field, and whether the
                              values are considered a guaranteed API. \n The value
                              should be a CamelCase string. \n This field may not
                              be empty."
                            maxLength: 1024
                            minLength: 1
                            pattern: ^[A-Za-z]([A-Za-z0-9_,:]*[A-Za-z0-9_])?$
                            type: string
                          status:
                            description: Status of the condition, one of True, False,
                              Unknown.
                            enum:
                            - "True"
                            - "False"
                            - Unknown
                            type: string
                          type:
                            description: "Type of condition in `CamelCase` or in `foo.example.com/CamelCase`.
                              \n This must be in abnormal-true polarity, that is,
                              `ErrorFound` or `controller.io/ErrorFound`. \n The regex
                              it matches is (dns1123SubdomainFmt/)?(qualifiedNameFmt)"
                            maxLength: 316
                            pattern: ^([a-z0-9]([-a-z0-9]*[a-z0-9])?(\.[a-z0-9]([-a-z0-9]*[a-z0-9])?)*/)?(([A-Za-z0-9][-A-Za-z0-9_.]*)?[A-Za-z0-9])$
                            type: string
                        required:
                        - message
                        - reason
                        - status
                        - type
                        type: object
                      type: array
                    lastTransitionTime:
                      description: lastTransitionTime is the last time the condition
                        transitioned from one status to another. This should be when
                        the underlying condition changed.  If that is not known, then
                        using the time when the API field changed is acceptable.
                      format: date-time
                      type: string
                    message:
                      description: message is a human readable message indicating
                        details about the transition. This may be an empty string.
                      maxLength: 32768
                      type: string
                    observedGeneration:
                      description: observedGeneration represents the .metadata.generation
                        that the condition was set based upon. For instance, if .metadata.generation
                        is currently 12, but the .status.conditions[x].observedGeneration
                        is 9, the condition is out of date with respect to the current
                        state of the instance.
                      format: int64
                      minimum: 0
                      type: integer
                    reason:
                      description: reason contains a programmatic identifier indicating
                        the reason for the condition's last transition. Producers
                        of specific condition types may define expected values and
                        meanings for this field, and whether the values are considered
                        a guaranteed API. The value should be a CamelCase string.
                        This field may not be empty.
                      maxLength: 1024
                      minLength: 1
                      pattern: ^[A-Za-z]([A-Za-z0-9_,:]*[A-Za-z0-9_])?$
                      type: string
                    status:
                      description: status of the condition, one of True, False, Unknown.
                      enum:
                      - "True"
                      - "False"
                      - Unknown
                      type: string
                    type:
                      description: type of condition in CamelCase or in foo.example.com/CamelCase.
                        --- Many .condition.type values are consistent across resources
                        like Available, but because arbitrary conditions can be useful
                        (see .node.status.conditions), the ability to deconflict is
                        important. The regex it matches is (dns1123SubdomainFmt/)?(qualifiedNameFmt)
                      maxLength: 316
                      pattern: ^([a-z0-9]([-a-z0-9]*[a-z0-9])?(\.[a-z0-9]([-a-z0-9]*[a-z0-9])?)*/)?(([A-Za-z0-9][-A-Za-z0-9_.]*)?[A-Za-z0-9])$
                      type: string
                    warnings:
                      description: "Warnings contains a slice of relevant warning
                        subconditions for this object. \n Subconditions are expected
                        to appear when relevant (when there is a warning), and disappear
                        when not relevant. An empty slice here indicates no warnings."
                      items:
                        description: "SubCondition is a Condition-like type intended
                          for use as a subcondition inside a DetailedCondition. \n
                          It contains a subset of the Condition fields. \n It is intended
                          for warnings and errors, so `type` names should use abnormal-true
                          polarity, that is, they should be of the form \"ErrorPresent:
                          true\". \n The expected lifecycle for these errors is that
                          they should only be present when the error or warning is,
                          and should be removed when they are not relevant."
                        properties:
                          message:
                            description: "Message is a human readable message indicating
                              details about the transition. \n This may be an empty
                              string."
                            maxLength: 32768
                            type: string
                          reason:
                            description: "Reason contains a programmatic identifier
                              indicating the reason for the condition's last transition.
                              Producers of specific condition types may define expected
                              values and meanings for this field, and whether the
                              values are considered a guaranteed API. \n The value
                              should be a CamelCase string. \n This field may not
                              be empty."
                            maxLength: 1024
                            minLength: 1
                            pattern: ^[A-Za-z]([A-Za-z0-9_,:]*[A-Za-z0-9_])?$
                            type: string
                          status:
                            description: Status of the condition, one of True, False,
                              Unknown.
                            enum:
                            - "True"
                            - "False"
                            - Unknown
                            type: string
                          type:
                            description: "Type of condition in `CamelCase` or in `foo.example.com/CamelCase`.
                              \n This must be in abnormal-true polarity, that is,
                              `ErrorFound` or `controller.io/ErrorFound`. \n The regex
                              it matches is (dns1123SubdomainFmt/)?(qualifiedNameFmt)"
                            maxLength: 316
                            pattern: ^([a-z0-9]([-a-z0-9]*[a-z0-9])?(\.[a-z0-9]([-a-z0-9]*[a-z0-9])?)*/)?(([A-Za-z0-9][-A-Za-z0-9_.]*)?[A-Za-z0-9])$
                            type: string
                        required:
                        - message
                        - reason
                        - status
                        - type
                        type: object
                      type: array
                  required:
                  - lastTransitionTime
                  - message
                  - reason
                  - status
                  - type
                  type: object
                type: array
                x-kubernetes-list-map-keys:
                - type
                x-kubernetes-list-type: map
            type: object
        type: object
    served: true
    storage: true
    subresources:
      status: {}
status:
  acceptedNames:
    kind: ""
    plural: ""
  conditions: []
  storedVersions: []
---
apiVersion: apiextensions.k8s.io/v1
kind: CustomResourceDefinition
metadata:
  annotations:
    controller-gen.kubebuilder.io/version: v0.5.0
  creationTimestamp: null
  name: httpproxies.projectcontour.io
spec:
  preserveUnknownFields: false
  group: projectcontour.io
  names:
    kind: HTTPProxy
    listKind: HTTPProxyList
    plural: httpproxies
    shortNames:
    - proxy
    - proxies
    singular: httpproxy
  scope: Namespaced
  versions:
  - additionalPrinterColumns:
    - description: Fully qualified domain name
      jsonPath: .spec.virtualhost.fqdn
      name: FQDN
      type: string
    - description: Secret with TLS credentials
      jsonPath: .spec.virtualhost.tls.secretName
      name: TLS Secret
      type: string
    - description: The current status of the HTTPProxy
      jsonPath: .status.currentStatus
      name: Status
      type: string
    - description: Description of the current status
      jsonPath: .status.description
      name: Status Description
      type: string
    name: v1
    schema:
      openAPIV3Schema:
        description: HTTPProxy is an Ingress CRD specification.
        properties:
          apiVersion:
            description: 'APIVersion defines the versioned schema of this representation
              of an object. Servers should convert recognized schemas to the latest
              internal value, and may reject unrecognized values. More info: https://git.k8s.io/community/contributors/devel/sig-architecture/api-conventions.md#resources'
            type: string
          kind:
            description: 'Kind is a string value representing the REST resource this
              object represents. Servers may infer this from the endpoint the client
              submits requests to. Cannot be updated. In CamelCase. More info: https://git.k8s.io/community/contributors/devel/sig-architecture/api-conventions.md#types-kinds'
            type: string
          metadata:
            type: object
          spec:
            description: HTTPProxySpec defines the spec of the CRD.
            properties:
              includes:
                description: Includes allow for specific routing configuration to
                  be included from another HTTPProxy, possibly in another namespace.
                items:
                  description: Include describes a set of policies that can be applied
                    to an HTTPProxy in a namespace.
                  properties:
                    conditions:
                      description: 'Conditions are a set of rules that are applied
                        to included HTTPProxies. In effect, they are added onto the
                        Conditions of included HTTPProxy Route structs. When applied,
                        they are merged using AND, with one exception: There can be
                        only one Prefix MatchCondition per Conditions slice. More
                        than one Prefix, or contradictory Conditions, will make the
                        include invalid.'
                      items:
                        description: MatchCondition are a general holder for matching
                          rules for HTTPProxies. One of Prefix or Header must be provided.
                        properties:
                          header:
                            description: Header specifies the header condition to
                              match.
                            properties:
                              contains:
                                description: Contains specifies a substring that must
                                  be present in the header value.
                                type: string
                              exact:
                                description: Exact specifies a string that the header
                                  value must be equal to.
                                type: string
                              name:
                                description: Name is the name of the header to match
                                  against. Name is required. Header names are case
                                  insensitive.
                                type: string
                              notcontains:
                                description: NotContains specifies a substring that
                                  must not be present in the header value.
                                type: string
                              notexact:
                                description: NoExact specifies a string that the header
                                  value must not be equal to. The condition is true
                                  if the header has any other value.
                                type: string
                              notpresent:
                                description: NotPresent specifies that condition is
                                  true when the named header is not present. Note
                                  that setting NotPresent to false does not make the
                                  condition true if the named header is present.
                                type: boolean
                              present:
                                description: Present specifies that condition is true
                                  when the named header is present, regardless of
                                  its value. Note that setting Present to false does
                                  not make the condition true if the named header
                                  is absent.
                                type: boolean
                            required:
                            - name
                            type: object
                          prefix:
                            description: Prefix defines a prefix match for a request.
                            type: string
                        type: object
                      type: array
                    name:
                      description: Name of the HTTPProxy
                      type: string
                    namespace:
                      description: Namespace of the HTTPProxy to include. Defaults
                        to the current namespace if not supplied.
                      type: string
                  required:
                  - name
                  type: object
                type: array
              routes:
                description: Routes are the ingress routes. If TCPProxy is present,
                  Routes is ignored.
                items:
                  description: Route contains the set of routes for a virtual host.
                  properties:
                    authPolicy:
                      description: AuthPolicy updates the authorization policy that
                        was set on the root HTTPProxy object for client requests that
                        match this route.
                      properties:
                        context:
                          additionalProperties:
                            type: string
                          description: Context is a set of key/value pairs that are
                            sent to the authentication server in the check request.
                            If a context is provided at an enclosing scope, the entries
                            are merged such that the inner scope overrides matching
                            keys from the outer scope.
                          type: object
                        disabled:
                          description: When true, this field disables client request
                            authentication for the scope of the policy.
                          type: boolean
                      type: object
                    conditions:
                      description: 'Conditions are a set of rules that are applied
                        to a Route. When applied, they are merged using AND, with
                        one exception: There can be only one Prefix MatchCondition
                        per Conditions slice. More than one Prefix, or contradictory
                        Conditions, will make the route invalid.'
                      items:
                        description: MatchCondition are a general holder for matching
                          rules for HTTPProxies. One of Prefix or Header must be provided.
                        properties:
                          header:
                            description: Header specifies the header condition to
                              match.
                            properties:
                              contains:
                                description: Contains specifies a substring that must
                                  be present in the header value.
                                type: string
                              exact:
                                description: Exact specifies a string that the header
                                  value must be equal to.
                                type: string
                              name:
                                description: Name is the name of the header to match
                                  against. Name is required. Header names are case
                                  insensitive.
                                type: string
                              notcontains:
                                description: NotContains specifies a substring that
                                  must not be present in the header value.
                                type: string
                              notexact:
                                description: NoExact specifies a string that the header
                                  value must not be equal to. The condition is true
                                  if the header has any other value.
                                type: string
                              notpresent:
                                description: NotPresent specifies that condition is
                                  true when the named header is not present. Note
                                  that setting NotPresent to false does not make the
                                  condition true if the named header is present.
                                type: boolean
                              present:
                                description: Present specifies that condition is true
                                  when the named header is present, regardless of
                                  its value. Note that setting Present to false does
                                  not make the condition true if the named header
                                  is absent.
                                type: boolean
                            required:
                            - name
                            type: object
                          prefix:
                            description: Prefix defines a prefix match for a request.
                            type: string
                        type: object
                      type: array
                    enableWebsockets:
                      description: Enables websocket support for the route.
                      type: boolean
                    healthCheckPolicy:
                      description: The health check policy for this route.
                      properties:
                        healthyThresholdCount:
                          description: The number of healthy health checks required
                            before a host is marked healthy
                          format: int64
                          minimum: 0
                          type: integer
                        host:
                          description: The value of the host header in the HTTP health
                            check request. If left empty (default value), the name
                            "contour-envoy-healthcheck" will be used.
                          type: string
                        intervalSeconds:
                          description: The interval (seconds) between health checks
                          format: int64
                          type: integer
                        path:
                          description: HTTP endpoint used to perform health checks
                            on upstream service
                          type: string
                        timeoutSeconds:
                          description: The time to wait (seconds) for a health check
                            response
                          format: int64
                          type: integer
                        unhealthyThresholdCount:
                          description: The number of unhealthy health checks required
                            before a host is marked unhealthy
                          format: int64
                          minimum: 0
                          type: integer
                      required:
                      - path
                      type: object
                    loadBalancerPolicy:
                      description: The load balancing policy for this route.
                      properties:
                        requestHashPolicies:
                          description: RequestHashPolicies contains a list of hash
                            policies to apply when the `RequestHash` load balancing
                            strategy is chosen. If an element of the supplied list
                            of hash policies is invalid, it will be ignored. If the
                            list of hash policies is empty after validation, the load
                            balancing strategy will fall back the the default `RoundRobin`.
                          items:
                            description: RequestHashPolicy contains configuration
                              for an individual hash policy on a request attribute.
                            properties:
                              headerHashOptions:
                                description: HeaderHashOptions should be set when
                                  request header hash based load balancing is desired.
                                  It must be the only hash option field set, otherwise
                                  this request hash policy object will be ignored.
                                properties:
                                  headerName:
                                    description: HeaderName is the name of the HTTP
                                      request header that will be used to calculate
                                      the hash key. If the header specified is not
                                      present on a request, no hash will be produced.
                                    minLength: 1
                                    type: string
                                type: object
                              terminal:
                                description: Terminal is a flag that allows for short-circuiting
                                  computing of a hash for a given request. If set
                                  to true, and the request attribute specified in
                                  the attribute hash options is present, no further
                                  hash policies will be used to calculate a hash for
                                  the request.
                                type: boolean
                            type: object
                          type: array
                        strategy:
                          description: Strategy specifies the policy used to balance
                            requests across the pool of backend pods. Valid policy
                            names are `Random`, `RoundRobin`, `WeightedLeastRequest`,
                            `Cookie`, and `RequestHash`. If an unknown strategy name
                            is specified or no policy is supplied, the default `RoundRobin`
                            policy is used.
                          type: string
                      type: object
                    pathRewritePolicy:
                      description: The policy for rewriting the path of the request
                        URL after the request has been routed to a Service.
                      properties:
                        replacePrefix:
                          description: ReplacePrefix describes how the path prefix
                            should be replaced.
                          items:
                            description: ReplacePrefix describes a path prefix replacement.
                            properties:
                              prefix:
                                description: "Prefix specifies the URL path prefix
                                  to be replaced. \n If Prefix is specified, it must
                                  exactly match the MatchCondition prefix that is
                                  rendered by the chain of including HTTPProxies and
                                  only that path prefix will be replaced by Replacement.
                                  This allows HTTPProxies that are included through
                                  multiple roots to only replace specific path prefixes,
                                  leaving others unmodified. \n If Prefix is not specified,
                                  all routing prefixes rendered by the include chain
                                  will be replaced."
                                minLength: 1
                                type: string
                              replacement:
                                description: Replacement is the string that the routing
                                  path prefix will be replaced with. This must not
                                  be empty.
                                minLength: 1
                                type: string
                            required:
                            - replacement
                            type: object
                          type: array
                      type: object
                    permitInsecure:
                      description: Allow this path to respond to insecure requests
                        over HTTP which are normally not permitted when a `virtualhost.tls`
                        block is present.
                      type: boolean
                    rateLimitPolicy:
                      description: The policy for rate limiting on the route.
                      properties:
                        global:
                          description: Global defines global rate limiting parameters,
                            i.e. parameters defining descriptors that are sent to
                            an external rate limit service (RLS) for a rate limit
                            decision on each request.
                          properties:
                            descriptors:
                              description: Descriptors defines the list of descriptors
                                that will be generated and sent to the rate limit
                                service. Each descriptor contains 1+ key-value pair
                                entries.
                              items:
                                description: RateLimitDescriptor defines a list of
                                  key-value pair generators.
                                properties:
                                  entries:
                                    description: Entries is the list of key-value
                                      pair generators.
                                    items:
                                      description: RateLimitDescriptorEntry is a key-value
                                        pair generator. Exactly one field on this
                                        struct must be non-nil.
                                      properties:
                                        genericKey:
                                          description: GenericKey defines a descriptor
                                            entry with a static key and value.
                                          properties:
                                            key:
                                              description: Key defines the key of
                                                the descriptor entry. If not set,
                                                the key is set to "generic_key".
                                              type: string
                                            value:
                                              description: Value defines the value
                                                of the descriptor entry.
                                              minLength: 1
                                              type: string
                                          type: object
                                        remoteAddress:
                                          description: RemoteAddress defines a descriptor
                                            entry with a key of "remote_address" and
                                            a value equal to the client's IP address
                                            (from x-forwarded-for).
                                          type: object
                                        requestHeader:
                                          description: RequestHeader defines a descriptor
                                            entry that's populated only if a given
                                            header is present on the request. The
                                            descriptor key is static, and the descriptor
                                            value is equal to the value of the header.
                                          properties:
                                            descriptorKey:
                                              description: DescriptorKey defines the
                                                key to use on the descriptor entry.
                                              minLength: 1
                                              type: string
                                            headerName:
                                              description: HeaderName defines the
                                                name of the header to look for on
                                                the request.
                                              minLength: 1
                                              type: string
                                          type: object
                                        requestHeaderValueMatch:
                                          description: RequestHeaderValueMatch defines
                                            a descriptor entry that's populated if
                                            the request's headers match a set of 1+
                                            match criteria. The descriptor key is
                                            "header_match", and the descriptor value
                                            is static.
                                          properties:
                                            expectMatch:
                                              default: true
                                              description: ExpectMatch defines whether
                                                the request must positively match
                                                the match criteria in order to generate
                                                a descriptor entry (i.e. true), or
                                                not match the match criteria in order
                                                to generate a descriptor entry (i.e.
                                                false). The default is true.
                                              type: boolean
                                            headers:
                                              description: Headers is a list of 1+
                                                match criteria to apply against the
                                                request to determine whether to populate
                                                the descriptor entry or not.
                                              items:
                                                description: HeaderMatchCondition
                                                  specifies how to conditionally match
                                                  against HTTP headers. The Name field
                                                  is required, but only one of the
                                                  remaining fields should be be provided.
                                                properties:
                                                  contains:
                                                    description: Contains specifies
                                                      a substring that must be present
                                                      in the header value.
                                                    type: string
                                                  exact:
                                                    description: Exact specifies a
                                                      string that the header value
                                                      must be equal to.
                                                    type: string
                                                  name:
                                                    description: Name is the name
                                                      of the header to match against.
                                                      Name is required. Header names
                                                      are case insensitive.
                                                    type: string
                                                  notcontains:
                                                    description: NotContains specifies
                                                      a substring that must not be
                                                      present in the header value.
                                                    type: string
                                                  notexact:
                                                    description: NoExact specifies
                                                      a string that the header value
                                                      must not be equal to. The condition
                                                      is true if the header has any
                                                      other value.
                                                    type: string
                                                  notpresent:
                                                    description: NotPresent specifies
                                                      that condition is true when
                                                      the named header is not present.
                                                      Note that setting NotPresent
                                                      to false does not make the condition
                                                      true if the named header is
                                                      present.
                                                    type: boolean
                                                  present:
                                                    description: Present specifies
                                                      that condition is true when
                                                      the named header is present,
                                                      regardless of its value. Note
                                                      that setting Present to false
                                                      does not make the condition
                                                      true if the named header is
                                                      absent.
                                                    type: boolean
                                                required:
                                                - name
                                                type: object
                                              minItems: 1
                                              type: array
                                            value:
                                              description: Value defines the value
                                                of the descriptor entry.
                                              minLength: 1
                                              type: string
                                          type: object
                                      type: object
                                    minItems: 1
                                    type: array
                                type: object
                              minItems: 1
                              type: array
                          type: object
                        local:
                          description: Local defines local rate limiting parameters,
                            i.e. parameters for rate limiting that occurs within each
                            Envoy pod as requests are handled.
                          properties:
                            burst:
                              description: Burst defines the number of requests above
                                the requests per unit that should be allowed within
                                a short period of time.
                              format: int32
                              type: integer
                            requests:
                              description: Requests defines how many requests per
                                unit of time should be allowed before rate limiting
                                occurs.
                              format: int32
                              minimum: 1
                              type: integer
                            responseHeadersToAdd:
                              description: ResponseHeadersToAdd is an optional list
                                of response headers to set when a request is rate-limited.
                              items:
                                description: HeaderValue represents a header name/value
                                  pair
                                properties:
                                  name:
                                    description: Name represents a key of a header
                                    minLength: 1
                                    type: string
                                  value:
                                    description: Value represents the value of a header
                                      specified by a key
                                    minLength: 1
                                    type: string
                                required:
                                - name
                                - value
                                type: object
                              type: array
                            responseStatusCode:
                              description: ResponseStatusCode is the HTTP status code
                                to use for responses to rate-limited requests. Codes
                                must be in the 400-599 range (inclusive). If not specified,
                                the Envoy default of 429 (Too Many Requests) is used.
                              format: int32
                              maximum: 599
                              minimum: 400
                              type: integer
                            unit:
                              description: Unit defines the period of time within
                                which requests over the limit will be rate limited.
                                Valid values are "second", "minute" and "hour".
                              enum:
                              - second
                              - minute
                              - hour
                              type: string
                          required:
                          - requests
                          - unit
                          type: object
                      type: object
                    requestHeadersPolicy:
                      description: The policy for managing request headers during
                        proxying.
                      properties:
                        remove:
                          description: Remove specifies a list of HTTP header names
                            to remove.
                          items:
                            type: string
                          type: array
                        set:
                          description: Set specifies a list of HTTP header values
                            that will be set in the HTTP header. If the header does
                            not exist it will be added, otherwise it will be overwritten
                            with the new value.
                          items:
                            description: HeaderValue represents a header name/value
                              pair
                            properties:
                              name:
                                description: Name represents a key of a header
                                minLength: 1
                                type: string
                              value:
                                description: Value represents the value of a header
                                  specified by a key
                                minLength: 1
                                type: string
                            required:
                            - name
                            - value
                            type: object
                          type: array
                      type: object
                    responseHeadersPolicy:
                      description: The policy for managing response headers during
                        proxying. Rewriting the 'Host' header is not supported.
                      properties:
                        remove:
                          description: Remove specifies a list of HTTP header names
                            to remove.
                          items:
                            type: string
                          type: array
                        set:
                          description: Set specifies a list of HTTP header values
                            that will be set in the HTTP header. If the header does
                            not exist it will be added, otherwise it will be overwritten
                            with the new value.
                          items:
                            description: HeaderValue represents a header name/value
                              pair
                            properties:
                              name:
                                description: Name represents a key of a header
                                minLength: 1
                                type: string
                              value:
                                description: Value represents the value of a header
                                  specified by a key
                                minLength: 1
                                type: string
                            required:
                            - name
                            - value
                            type: object
                          type: array
                      type: object
                    retryPolicy:
                      description: The retry policy for this route.
                      properties:
                        count:
                          description: NumRetries is maximum allowed number of retries.
                            If not supplied, the number of retries is one.
                          format: int64
                          minimum: 0
                          type: integer
                        perTryTimeout:
                          description: PerTryTimeout specifies the timeout per retry
                            attempt. Ignored if NumRetries is not supplied.
                          pattern: ^(((\d*(\.\d*)?h)|(\d*(\.\d*)?m)|(\d*(\.\d*)?s)|(\d*(\.\d*)?ms)|(\d*(\.\d*)?us)|(\d*(\.\d*)?µs)|(\d*(\.\d*)?ns))+|infinity|infinite)$
                          type: string
                        retriableStatusCodes:
                          description: "RetriableStatusCodes specifies the HTTP status
                            codes that should be retried. \n This field is only respected
                            when you include `retriable-status-codes` in the `RetryOn`
                            field."
                          items:
                            format: int32
                            type: integer
                          type: array
                        retryOn:
                          description: "RetryOn specifies the conditions on which
                            to retry a request. \n Supported [HTTP conditions](https://www.envoyproxy.io/docs/envoy/latest/configuration/http/http_filters/router_filter#x-envoy-retry-on):
                            \n - `5xx` - `gateway-error` - `reset` - `connect-failure`
                            - `retriable-4xx` - `refused-stream` - `retriable-status-codes`
                            - `retriable-headers` \n Supported [gRPC conditions](https://www.envoyproxy.io/docs/envoy/latest/configuration/http/http_filters/router_filter#x-envoy-retry-grpc-on):
                            \n - `cancelled` - `deadline-exceeded` - `internal` -
                            `resource-exhausted` - `unavailable`"
                          items:
                            description: RetryOn is a string type alias with validation
                              to ensure that the value is valid.
                            enum:
                            - 5xx
                            - gateway-error
                            - reset
                            - connect-failure
                            - retriable-4xx
                            - refused-stream
                            - retriable-status-codes
                            - retriable-headers
                            - cancelled
                            - deadline-exceeded
                            - internal
                            - resource-exhausted
                            - unavailable
                            type: string
                          type: array
                      type: object
                    services:
                      description: Services are the services to proxy traffic.
                      items:
                        description: Service defines an Kubernetes Service to proxy
                          traffic.
                        properties:
                          mirror:
                            description: If Mirror is true the Service will receive
                              a read only mirror of the traffic for this route.
                            type: boolean
                          name:
                            description: Name is the name of Kubernetes service to
                              proxy traffic. Names defined here will be used to look
                              up corresponding endpoints which contain the ips to
                              route.
                            type: string
                          port:
                            description: Port (defined as Integer) to proxy traffic
                              to since a service can have multiple defined.
                            exclusiveMaximum: true
                            maximum: 65536
                            minimum: 1
                            type: integer
                          protocol:
                            description: Protocol may be used to specify (or override)
                              the protocol used to reach this Service. Values may
                              be tls, h2, h2c. If omitted, protocol-selection falls
                              back on Service annotations.
                            enum:
                            - h2
                            - h2c
                            - tls
                            type: string
                          requestHeadersPolicy:
                            description: The policy for managing request headers during
                              proxying. Rewriting the 'Host' header is not supported.
                            properties:
                              remove:
                                description: Remove specifies a list of HTTP header
                                  names to remove.
                                items:
                                  type: string
                                type: array
                              set:
                                description: Set specifies a list of HTTP header values
                                  that will be set in the HTTP header. If the header
                                  does not exist it will be added, otherwise it will
                                  be overwritten with the new value.
                                items:
                                  description: HeaderValue represents a header name/value
                                    pair
                                  properties:
                                    name:
                                      description: Name represents a key of a header
                                      minLength: 1
                                      type: string
                                    value:
                                      description: Value represents the value of a
                                        header specified by a key
                                      minLength: 1
                                      type: string
                                  required:
                                  - name
                                  - value
                                  type: object
                                type: array
                            type: object
                          responseHeadersPolicy:
                            description: The policy for managing response headers
                              during proxying. Rewriting the 'Host' header is not
                              supported.
                            properties:
                              remove:
                                description: Remove specifies a list of HTTP header
                                  names to remove.
                                items:
                                  type: string
                                type: array
                              set:
                                description: Set specifies a list of HTTP header values
                                  that will be set in the HTTP header. If the header
                                  does not exist it will be added, otherwise it will
                                  be overwritten with the new value.
                                items:
                                  description: HeaderValue represents a header name/value
                                    pair
                                  properties:
                                    name:
                                      description: Name represents a key of a header
                                      minLength: 1
                                      type: string
                                    value:
                                      description: Value represents the value of a
                                        header specified by a key
                                      minLength: 1
                                      type: string
                                  required:
                                  - name
                                  - value
                                  type: object
                                type: array
                            type: object
                          validation:
                            description: UpstreamValidation defines how to verify
                              the backend service's certificate
                            properties:
                              caSecret:
                                description: Name of the Kubernetes secret be used
                                  to validate the certificate presented by the backend
                                type: string
                              subjectName:
                                description: Key which is expected to be present in
                                  the 'subjectAltName' of the presented certificate
                                type: string
                            required:
                            - caSecret
                            - subjectName
                            type: object
                          weight:
                            description: Weight defines percentage of traffic to balance
                              traffic
                            format: int64
                            minimum: 0
                            type: integer
                        required:
                        - name
                        - port
                        type: object
                      minItems: 1
                      type: array
                    timeoutPolicy:
                      description: The timeout policy for this route.
                      properties:
                        idle:
                          description: Timeout after which, if there are no active
                            requests for this route, the connection between Envoy
                            and the backend or Envoy and the external client will
                            be closed. If not specified, there is no per-route idle
                            timeout, though a connection manager-wide stream_idle_timeout
                            default of 5m still applies.
                          pattern: ^(((\d*(\.\d*)?h)|(\d*(\.\d*)?m)|(\d*(\.\d*)?s)|(\d*(\.\d*)?ms)|(\d*(\.\d*)?us)|(\d*(\.\d*)?µs)|(\d*(\.\d*)?ns))+|infinity|infinite)$
                          type: string
                        response:
                          description: Timeout for receiving a response from the server
                            after processing a request from client. If not supplied,
                            Envoy's default value of 15s applies.
                          pattern: ^(((\d*(\.\d*)?h)|(\d*(\.\d*)?m)|(\d*(\.\d*)?s)|(\d*(\.\d*)?ms)|(\d*(\.\d*)?us)|(\d*(\.\d*)?µs)|(\d*(\.\d*)?ns))+|infinity|infinite)$
                          type: string
                      type: object
                  required:
                  - services
                  type: object
                type: array
              tcpproxy:
                description: TCPProxy holds TCP proxy information.
                properties:
                  healthCheckPolicy:
                    description: The health check policy for this tcp proxy
                    properties:
                      healthyThresholdCount:
                        description: The number of healthy health checks required
                          before a host is marked healthy
                        format: int32
                        type: integer
                      intervalSeconds:
                        description: The interval (seconds) between health checks
                        format: int64
                        type: integer
                      timeoutSeconds:
                        description: The time to wait (seconds) for a health check
                          response
                        format: int64
                        type: integer
                      unhealthyThresholdCount:
                        description: The number of unhealthy health checks required
                          before a host is marked unhealthy
                        format: int32
                        type: integer
                    type: object
                  include:
                    description: Include specifies that this tcpproxy should be delegated
                      to another HTTPProxy.
                    properties:
                      name:
                        description: Name of the child HTTPProxy
                        type: string
                      namespace:
                        description: Namespace of the HTTPProxy to include. Defaults
                          to the current namespace if not supplied.
                        type: string
                    required:
                    - name
                    type: object
                  includes:
                    description: "IncludesDeprecated allow for specific routing configuration
                      to be appended to another HTTPProxy in another namespace. \n
                      Exists due to a mistake when developing HTTPProxy and the field
                      was marked plural when it should have been singular. This field
                      should stay to not break backwards compatibility to v1 users."
                    properties:
                      name:
                        description: Name of the child HTTPProxy
                        type: string
                      namespace:
                        description: Namespace of the HTTPProxy to include. Defaults
                          to the current namespace if not supplied.
                        type: string
                    required:
                    - name
                    type: object
                  loadBalancerPolicy:
                    description: The load balancing policy for the backend services.
                      Note that the `Cookie` and `RequestHash` load balancing strategies
                      cannot be used here.
                    properties:
                      requestHashPolicies:
                        description: RequestHashPolicies contains a list of hash policies
                          to apply when the `RequestHash` load balancing strategy
                          is chosen. If an element of the supplied list of hash policies
                          is invalid, it will be ignored. If the list of hash policies
                          is empty after validation, the load balancing strategy will
                          fall back the the default `RoundRobin`.
                        items:
                          description: RequestHashPolicy contains configuration for
                            an individual hash policy on a request attribute.
                          properties:
                            headerHashOptions:
                              description: HeaderHashOptions should be set when request
                                header hash based load balancing is desired. It must
                                be the only hash option field set, otherwise this
                                request hash policy object will be ignored.
                              properties:
                                headerName:
                                  description: HeaderName is the name of the HTTP
                                    request header that will be used to calculate
                                    the hash key. If the header specified is not present
                                    on a request, no hash will be produced.
                                  minLength: 1
                                  type: string
                              type: object
                            terminal:
                              description: Terminal is a flag that allows for short-circuiting
                                computing of a hash for a given request. If set to
                                true, and the request attribute specified in the attribute
                                hash options is present, no further hash policies
                                will be used to calculate a hash for the request.
                              type: boolean
                          type: object
                        type: array
                      strategy:
                        description: Strategy specifies the policy used to balance
                          requests across the pool of backend pods. Valid policy names
                          are `Random`, `RoundRobin`, `WeightedLeastRequest`, `Cookie`,
                          and `RequestHash`. If an unknown strategy name is specified
                          or no policy is supplied, the default `RoundRobin` policy
                          is used.
                        type: string
                    type: object
                  services:
                    description: Services are the services to proxy traffic
                    items:
                      description: Service defines an Kubernetes Service to proxy
                        traffic.
                      properties:
                        mirror:
                          description: If Mirror is true the Service will receive
                            a read only mirror of the traffic for this route.
                          type: boolean
                        name:
                          description: Name is the name of Kubernetes service to proxy
                            traffic. Names defined here will be used to look up corresponding
                            endpoints which contain the ips to route.
                          type: string
                        port:
                          description: Port (defined as Integer) to proxy traffic
                            to since a service can have multiple defined.
                          exclusiveMaximum: true
                          maximum: 65536
                          minimum: 1
                          type: integer
                        protocol:
                          description: Protocol may be used to specify (or override)
                            the protocol used to reach this Service. Values may be
                            tls, h2, h2c. If omitted, protocol-selection falls back
                            on Service annotations.
                          enum:
                          - h2
                          - h2c
                          - tls
                          type: string
                        requestHeadersPolicy:
                          description: The policy for managing request headers during
                            proxying. Rewriting the 'Host' header is not supported.
                          properties:
                            remove:
                              description: Remove specifies a list of HTTP header
                                names to remove.
                              items:
                                type: string
                              type: array
                            set:
                              description: Set specifies a list of HTTP header values
                                that will be set in the HTTP header. If the header
                                does not exist it will be added, otherwise it will
                                be overwritten with the new value.
                              items:
                                description: HeaderValue represents a header name/value
                                  pair
                                properties:
                                  name:
                                    description: Name represents a key of a header
                                    minLength: 1
                                    type: string
                                  value:
                                    description: Value represents the value of a header
                                      specified by a key
                                    minLength: 1
                                    type: string
                                required:
                                - name
                                - value
                                type: object
                              type: array
                          type: object
                        responseHeadersPolicy:
                          description: The policy for managing response headers during
                            proxying. Rewriting the 'Host' header is not supported.
                          properties:
                            remove:
                              description: Remove specifies a list of HTTP header
                                names to remove.
                              items:
                                type: string
                              type: array
                            set:
                              description: Set specifies a list of HTTP header values
                                that will be set in the HTTP header. If the header
                                does not exist it will be added, otherwise it will
                                be overwritten with the new value.
                              items:
                                description: HeaderValue represents a header name/value
                                  pair
                                properties:
                                  name:
                                    description: Name represents a key of a header
                                    minLength: 1
                                    type: string
                                  value:
                                    description: Value represents the value of a header
                                      specified by a key
                                    minLength: 1
                                    type: string
                                required:
                                - name
                                - value
                                type: object
                              type: array
                          type: object
                        validation:
                          description: UpstreamValidation defines how to verify the
                            backend service's certificate
                          properties:
                            caSecret:
                              description: Name of the Kubernetes secret be used to
                                validate the certificate presented by the backend
                              type: string
                            subjectName:
                              description: Key which is expected to be present in
                                the 'subjectAltName' of the presented certificate
                              type: string
                          required:
                          - caSecret
                          - subjectName
                          type: object
                        weight:
                          description: Weight defines percentage of traffic to balance
                            traffic
                          format: int64
                          minimum: 0
                          type: integer
                      required:
                      - name
                      - port
                      type: object
                    type: array
                type: object
              virtualhost:
                description: Virtualhost appears at most once. If it is present, the
                  object is considered to be a "root" HTTPProxy.
                properties:
                  authorization:
                    description: This field configures an extension service to perform
                      authorization for this virtual host. Authorization can only
                      be configured on virtual hosts that have TLS enabled. If the
<<<<<<< HEAD
                      TLS configuration requires client certificate /validation, the
=======
                      TLS configuration requires client certificate validation, the
>>>>>>> e0c2ed90
                      client certificate is always included in the authentication
                      check request.
                    properties:
                      authPolicy:
                        description: AuthPolicy sets a default authorization policy
                          for client requests. This policy will be used unless overridden
                          by individual routes.
                        properties:
                          context:
                            additionalProperties:
                              type: string
                            description: Context is a set of key/value pairs that
                              are sent to the authentication server in the check request.
                              If a context is provided at an enclosing scope, the
                              entries are merged such that the inner scope overrides
                              matching keys from the outer scope.
                            type: object
                          disabled:
                            description: When true, this field disables client request
                              authentication for the scope of the policy.
                            type: boolean
                        type: object
                      extensionRef:
                        description: ExtensionServiceRef specifies the extension resource
                          that will authorize client requests.
                        properties:
                          apiVersion:
                            description: API version of the referent. If this field
                              is not specified, the default "projectcontour.io/v1alpha1"
                              will be used
                            minLength: 1
                            type: string
                          name:
                            description: "Name of the referent. \n More info: https://kubernetes.io/docs/concepts/overview/working-with-objects/names/#names"
                            minLength: 1
                            type: string
                          namespace:
                            description: "Namespace of the referent. If this field
                              is not specifies, the namespace of the resource that
                              targets the referent will be used. \n More info: https://kubernetes.io/docs/concepts/overview/working-with-objects/namespaces/"
                            minLength: 1
                            type: string
                        type: object
                      failOpen:
                        description: If FailOpen is true, the client request is forwarded
                          to the upstream service even if the authorization server
                          fails to respond. This field should not be set in most cases.
                          It is intended for use only while migrating applications
                          from internal authorization to Contour external authorization.
                        type: boolean
                      responseTimeout:
                        description: ResponseTimeout configures maximum time to wait
                          for a check response from the authorization server. Timeout
                          durations are expressed in the Go [Duration format](https://godoc.org/time#ParseDuration).
                          Valid time units are "ns", "us" (or "µs"), "ms", "s", "m",
                          "h". The string "infinity" is also a valid input and specifies
                          no timeout.
                        pattern: ^(((\d*(\.\d*)?h)|(\d*(\.\d*)?m)|(\d*(\.\d*)?s)|(\d*(\.\d*)?ms)|(\d*(\.\d*)?us)|(\d*(\.\d*)?µs)|(\d*(\.\d*)?ns))+|infinity|infinite)$
                        type: string
                    required:
                    - extensionRef
                    type: object
                  corsPolicy:
                    description: Specifies the cross-origin policy to apply to the
                      VirtualHost.
                    properties:
                      allowCredentials:
                        description: Specifies whether the resource allows credentials.
                        type: boolean
                      allowHeaders:
                        description: AllowHeaders specifies the content for the *access-control-allow-headers*
                          header.
                        items:
                          description: CORSHeaderValue specifies the value of the
                            string headers returned by a cross-domain request.
                          pattern: ^[a-zA-Z0-9!#$%&'*+.^_`|~-]+$
                          type: string
                        type: array
                      allowMethods:
                        description: AllowMethods specifies the content for the *access-control-allow-methods*
                          header.
                        items:
                          description: CORSHeaderValue specifies the value of the
                            string headers returned by a cross-domain request.
                          pattern: ^[a-zA-Z0-9!#$%&'*+.^_`|~-]+$
                          type: string
                        type: array
                      allowOrigin:
                        description: AllowOrigin specifies the origins that will be
                          allowed to do CORS requests. "*" means allow any origin.
                        items:
                          type: string
                        type: array
                      exposeHeaders:
                        description: ExposeHeaders Specifies the content for the *access-control-expose-headers*
                          header.
                        items:
                          description: CORSHeaderValue specifies the value of the
                            string headers returned by a cross-domain request.
                          pattern: ^[a-zA-Z0-9!#$%&'*+.^_`|~-]+$
                          type: string
                        type: array
                      maxAge:
                        description: MaxAge indicates for how long the results of
                          a preflight request can be cached. MaxAge durations are
                          expressed in the Go [Duration format](https://godoc.org/time#ParseDuration).
                          Valid time units are "ns", "us" (or "µs"), "ms", "s", "m",
                          "h". Only positive values are allowed while 0 disables the
                          cache requiring a preflight OPTIONS check for all cross-origin
                          requests.
                        type: string
                    required:
                    - allowMethods
                    - allowOrigin
                    type: object
                  fqdn:
                    description: The fully qualified domain name of the root of the
                      ingress tree all leaves of the DAG rooted at this object relate
                      to the fqdn.
                    type: string
                  rateLimitPolicy:
                    description: The policy for rate limiting on the virtual host.
                    properties:
                      global:
                        description: Global defines global rate limiting parameters,
                          i.e. parameters defining descriptors that are sent to an
                          external rate limit service (RLS) for a rate limit decision
                          on each request.
                        properties:
                          descriptors:
                            description: Descriptors defines the list of descriptors
                              that will be generated and sent to the rate limit service.
                              Each descriptor contains 1+ key-value pair entries.
                            items:
                              description: RateLimitDescriptor defines a list of key-value
                                pair generators.
                              properties:
                                entries:
                                  description: Entries is the list of key-value pair
                                    generators.
                                  items:
                                    description: RateLimitDescriptorEntry is a key-value
                                      pair generator. Exactly one field on this struct
                                      must be non-nil.
                                    properties:
                                      genericKey:
                                        description: GenericKey defines a descriptor
                                          entry with a static key and value.
                                        properties:
                                          key:
                                            description: Key defines the key of the
                                              descriptor entry. If not set, the key
                                              is set to "generic_key".
                                            type: string
                                          value:
                                            description: Value defines the value of
                                              the descriptor entry.
                                            minLength: 1
                                            type: string
                                        type: object
                                      remoteAddress:
                                        description: RemoteAddress defines a descriptor
                                          entry with a key of "remote_address" and
                                          a value equal to the client's IP address
                                          (from x-forwarded-for).
                                        type: object
                                      requestHeader:
                                        description: RequestHeader defines a descriptor
                                          entry that's populated only if a given header
                                          is present on the request. The descriptor
                                          key is static, and the descriptor value
                                          is equal to the value of the header.
                                        properties:
                                          descriptorKey:
                                            description: DescriptorKey defines the
                                              key to use on the descriptor entry.
                                            minLength: 1
                                            type: string
                                          headerName:
                                            description: HeaderName defines the name
                                              of the header to look for on the request.
                                            minLength: 1
                                            type: string
                                        type: object
                                      requestHeaderValueMatch:
                                        description: RequestHeaderValueMatch defines
                                          a descriptor entry that's populated if the
                                          request's headers match a set of 1+ match
                                          criteria. The descriptor key is "header_match",
                                          and the descriptor value is static.
                                        properties:
                                          expectMatch:
                                            default: true
                                            description: ExpectMatch defines whether
                                              the request must positively match the
                                              match criteria in order to generate
                                              a descriptor entry (i.e. true), or not
                                              match the match criteria in order to
                                              generate a descriptor entry (i.e. false).
                                              The default is true.
                                            type: boolean
                                          headers:
                                            description: Headers is a list of 1+ match
                                              criteria to apply against the request
                                              to determine whether to populate the
                                              descriptor entry or not.
                                            items:
                                              description: HeaderMatchCondition specifies
                                                how to conditionally match against
                                                HTTP headers. The Name field is required,
                                                but only one of the remaining fields
                                                should be be provided.
                                              properties:
                                                contains:
                                                  description: Contains specifies
                                                    a substring that must be present
                                                    in the header value.
                                                  type: string
                                                exact:
                                                  description: Exact specifies a string
                                                    that the header value must be
                                                    equal to.
                                                  type: string
                                                name:
                                                  description: Name is the name of
                                                    the header to match against. Name
                                                    is required. Header names are
                                                    case insensitive.
                                                  type: string
                                                notcontains:
                                                  description: NotContains specifies
                                                    a substring that must not be present
                                                    in the header value.
                                                  type: string
                                                notexact:
                                                  description: NoExact specifies a
                                                    string that the header value must
                                                    not be equal to. The condition
                                                    is true if the header has any
                                                    other value.
                                                  type: string
                                                notpresent:
                                                  description: NotPresent specifies
                                                    that condition is true when the
                                                    named header is not present. Note
                                                    that setting NotPresent to false
                                                    does not make the condition true
                                                    if the named header is present.
                                                  type: boolean
                                                present:
                                                  description: Present specifies that
                                                    condition is true when the named
                                                    header is present, regardless
                                                    of its value. Note that setting
                                                    Present to false does not make
                                                    the condition true if the named
                                                    header is absent.
                                                  type: boolean
                                              required:
                                              - name
                                              type: object
                                            minItems: 1
                                            type: array
                                          value:
                                            description: Value defines the value of
                                              the descriptor entry.
                                            minLength: 1
                                            type: string
                                        type: object
                                    type: object
                                  minItems: 1
                                  type: array
                              type: object
                            minItems: 1
                            type: array
                        type: object
                      local:
                        description: Local defines local rate limiting parameters,
                          i.e. parameters for rate limiting that occurs within each
                          Envoy pod as requests are handled.
                        properties:
                          burst:
                            description: Burst defines the number of requests above
                              the requests per unit that should be allowed within
                              a short period of time.
                            format: int32
                            type: integer
                          requests:
                            description: Requests defines how many requests per unit
                              of time should be allowed before rate limiting occurs.
                            format: int32
                            minimum: 1
                            type: integer
                          responseHeadersToAdd:
                            description: ResponseHeadersToAdd is an optional list
                              of response headers to set when a request is rate-limited.
                            items:
                              description: HeaderValue represents a header name/value
                                pair
                              properties:
                                name:
                                  description: Name represents a key of a header
                                  minLength: 1
                                  type: string
                                value:
                                  description: Value represents the value of a header
                                    specified by a key
                                  minLength: 1
                                  type: string
                              required:
                              - name
                              - value
                              type: object
                            type: array
                          responseStatusCode:
                            description: ResponseStatusCode is the HTTP status code
                              to use for responses to rate-limited requests. Codes
                              must be in the 400-599 range (inclusive). If not specified,
                              the Envoy default of 429 (Too Many Requests) is used.
                            format: int32
                            maximum: 599
                            minimum: 400
                            type: integer
                          unit:
                            description: Unit defines the period of time within which
                              requests over the limit will be rate limited. Valid
                              values are "second", "minute" and "hour".
                            enum:
                            - second
                            - minute
                            - hour
                            type: string
                        required:
                        - requests
                        - unit
                        type: object
                    type: object
                  tls:
                    description: If present the fields describes TLS properties of
                      the virtual host. The SNI names that will be matched on are
                      described in fqdn, the tls.secretName secret must contain a
                      certificate that itself contains a name that matches the FQDN.
                    properties:
                      clientValidation:
                        description: "ClientValidation defines how to verify the client
                          certificate when an external client establishes a TLS connection
                          to Envoy. \n This setting: \n 1. Enables TLS client certificate
<<<<<<< HEAD
                          validation. 2. Requires clients to present a TLS certificate
                          (i.e. not optional validation). 3. Specifies how the client
                          certificate will be validated."
=======
                          validation. 2. Specifies how the client certificate will
                          be validated (i.e.    validation required or skipped). \n
                          Note: Setting client certificate validation to be skipped
                          should be only used in conjunction with an external authorization
                          server that performs client validation as Contour will ensure
                          client certificates are passed along."
>>>>>>> e0c2ed90
                        properties:
                          caSecret:
                            description: Name of a Kubernetes secret that contains
                              a CA certificate bundle. The client certificate must
                              validate against the certificates in the bundle.
                            minLength: 1
                            type: string
                          skipClientCertValidation:
                            description: SkipClientCertValidation disables downstream
                              client certificate validation. Defaults to false. This
                              field is intended to be used in conjunction with external
                              authorization in order to enable the external authorization
                              server to validate client certificates. When this field
                              is set to true, client certificates are requested but
                              not verified by Envoy. If external authorization is
                              in use, they are presented to the external authorization
                              server.
                            type: boolean
                        type: object
                      enableFallbackCertificate:
                        description: EnableFallbackCertificate defines if the vhost
                          should allow a default certificate to be applied which handles
                          all requests which don't match the SNI defined in this vhost.
                        type: boolean
                      minimumProtocolVersion:
                        description: MinimumProtocolVersion is the minimum TLS version
                          this vhost should negotiate. Valid options are `1.2` (default)
                          and `1.3`. Any other value defaults to TLS 1.2.
                        type: string
                      passthrough:
                        description: Passthrough defines whether the encrypted TLS
                          handshake will be passed through to the backing cluster.
                          Either Passthrough or SecretName must be specified, but
                          not both.
                        type: boolean
                      secretName:
                        description: SecretName is the name of a TLS secret in the
                          current namespace. Either SecretName or Passthrough must
                          be specified, but not both. If specified, the named secret
                          must contain a matching certificate for the virtual host's
                          FQDN.
                        type: string
                    type: object
                required:
                - fqdn
                type: object
            type: object
          status:
            description: Status is a container for computed information about the
              HTTPProxy.
            properties:
              conditions:
                description: "Conditions contains information about the current status
                  of the HTTPProxy, in an upstream-friendly container. \n Contour
                  will update a single condition, `Valid`, that is in normal-true
                  polarity. That is, when `currentStatus` is `valid`, the `Valid`
                  condition will be `status: true`, and vice versa. \n Contour will
                  leave untouched any other Conditions set in this block, in case
                  some other controller wants to add a Condition. \n If you are another
                  controller owner and wish to add a condition, you *should* namespace
                  your condition with a label, like `controller.domain.com/ConditionName`."
                items:
                  description: "DetailedCondition is an extension of the normal Kubernetes
                    conditions, with two extra fields to hold sub-conditions, which
                    provide more detailed reasons for the state (True or False) of
                    the condition. \n `errors` holds information about sub-conditions
                    which are fatal to that condition and render its state False.
                    \n `warnings` holds information about sub-conditions which are
                    not fatal to that condition and do not force the state to be False.
                    \n Remember that Conditions have a type, a status, and a reason.
                    \n The type is the type of the condition, the most important one
                    in this CRD set is `Valid`. `Valid` is a positive-polarity condition:
                    when it is `status: true` there are no problems. \n In more detail,
                    `status: true` means that the object is has been ingested into
                    Contour with no errors. `warnings` may still be present, and will
                    be indicated in the Reason field. There must be zero entries in
                    the `errors` slice in this case. \n `Valid`, `status: false` means
                    that the object has had one or more fatal errors during processing
                    into Contour.  The details of the errors will be present under
                    the `errors` field. There must be at least one error in the `errors`
                    slice if `status` is `false`. \n For DetailedConditions of types
                    other than `Valid`, the Condition must be in the negative polarity.
                    When they have `status` `true`, there is an error. There must
                    be at least one entry in the `errors` Subcondition slice. When
                    they have `status` `false`, there are no serious errors, and there
                    must be zero entries in the `errors` slice. In either case, there
                    may be entries in the `warnings` slice. \n Regardless of the polarity,
                    the `reason` and `message` fields must be updated with either
                    the detail of the reason (if there is one and only one entry in
                    total across both the `errors` and `warnings` slices), or `MultipleReasons`
                    if there is more than one entry."
                  properties:
                    errors:
                      description: "Errors contains a slice of relevant error subconditions
                        for this object. \n Subconditions are expected to appear when
                        relevant (when there is a error), and disappear when not relevant.
                        An empty slice here indicates no errors."
                      items:
                        description: "SubCondition is a Condition-like type intended
                          for use as a subcondition inside a DetailedCondition. \n
                          It contains a subset of the Condition fields. \n It is intended
                          for warnings and errors, so `type` names should use abnormal-true
                          polarity, that is, they should be of the form \"ErrorPresent:
                          true\". \n The expected lifecycle for these errors is that
                          they should only be present when the error or warning is,
                          and should be removed when they are not relevant."
                        properties:
                          message:
                            description: "Message is a human readable message indicating
                              details about the transition. \n This may be an empty
                              string."
                            maxLength: 32768
                            type: string
                          reason:
                            description: "Reason contains a programmatic identifier
                              indicating the reason for the condition's last transition.
                              Producers of specific condition types may define expected
                              values and meanings for this field, and whether the
                              values are considered a guaranteed API. \n The value
                              should be a CamelCase string. \n This field may not
                              be empty."
                            maxLength: 1024
                            minLength: 1
                            pattern: ^[A-Za-z]([A-Za-z0-9_,:]*[A-Za-z0-9_])?$
                            type: string
                          status:
                            description: Status of the condition, one of True, False,
                              Unknown.
                            enum:
                            - "True"
                            - "False"
                            - Unknown
                            type: string
                          type:
                            description: "Type of condition in `CamelCase` or in `foo.example.com/CamelCase`.
                              \n This must be in abnormal-true polarity, that is,
                              `ErrorFound` or `controller.io/ErrorFound`. \n The regex
                              it matches is (dns1123SubdomainFmt/)?(qualifiedNameFmt)"
                            maxLength: 316
                            pattern: ^([a-z0-9]([-a-z0-9]*[a-z0-9])?(\.[a-z0-9]([-a-z0-9]*[a-z0-9])?)*/)?(([A-Za-z0-9][-A-Za-z0-9_.]*)?[A-Za-z0-9])$
                            type: string
                        required:
                        - message
                        - reason
                        - status
                        - type
                        type: object
                      type: array
                    lastTransitionTime:
                      description: lastTransitionTime is the last time the condition
                        transitioned from one status to another. This should be when
                        the underlying condition changed.  If that is not known, then
                        using the time when the API field changed is acceptable.
                      format: date-time
                      type: string
                    message:
                      description: message is a human readable message indicating
                        details about the transition. This may be an empty string.
                      maxLength: 32768
                      type: string
                    observedGeneration:
                      description: observedGeneration represents the .metadata.generation
                        that the condition was set based upon. For instance, if .metadata.generation
                        is currently 12, but the .status.conditions[x].observedGeneration
                        is 9, the condition is out of date with respect to the current
                        state of the instance.
                      format: int64
                      minimum: 0
                      type: integer
                    reason:
                      description: reason contains a programmatic identifier indicating
                        the reason for the condition's last transition. Producers
                        of specific condition types may define expected values and
                        meanings for this field, and whether the values are considered
                        a guaranteed API. The value should be a CamelCase string.
                        This field may not be empty.
                      maxLength: 1024
                      minLength: 1
                      pattern: ^[A-Za-z]([A-Za-z0-9_,:]*[A-Za-z0-9_])?$
                      type: string
                    status:
                      description: status of the condition, one of True, False, Unknown.
                      enum:
                      - "True"
                      - "False"
                      - Unknown
                      type: string
                    type:
                      description: type of condition in CamelCase or in foo.example.com/CamelCase.
                        --- Many .condition.type values are consistent across resources
                        like Available, but because arbitrary conditions can be useful
                        (see .node.status.conditions), the ability to deconflict is
                        important. The regex it matches is (dns1123SubdomainFmt/)?(qualifiedNameFmt)
                      maxLength: 316
                      pattern: ^([a-z0-9]([-a-z0-9]*[a-z0-9])?(\.[a-z0-9]([-a-z0-9]*[a-z0-9])?)*/)?(([A-Za-z0-9][-A-Za-z0-9_.]*)?[A-Za-z0-9])$
                      type: string
                    warnings:
                      description: "Warnings contains a slice of relevant warning
                        subconditions for this object. \n Subconditions are expected
                        to appear when relevant (when there is a warning), and disappear
                        when not relevant. An empty slice here indicates no warnings."
                      items:
                        description: "SubCondition is a Condition-like type intended
                          for use as a subcondition inside a DetailedCondition. \n
                          It contains a subset of the Condition fields. \n It is intended
                          for warnings and errors, so `type` names should use abnormal-true
                          polarity, that is, they should be of the form \"ErrorPresent:
                          true\". \n The expected lifecycle for these errors is that
                          they should only be present when the error or warning is,
                          and should be removed when they are not relevant."
                        properties:
                          message:
                            description: "Message is a human readable message indicating
                              details about the transition. \n This may be an empty
                              string."
                            maxLength: 32768
                            type: string
                          reason:
                            description: "Reason contains a programmatic identifier
                              indicating the reason for the condition's last transition.
                              Producers of specific condition types may define expected
                              values and meanings for this field, and whether the
                              values are considered a guaranteed API. \n The value
                              should be a CamelCase string. \n This field may not
                              be empty."
                            maxLength: 1024
                            minLength: 1
                            pattern: ^[A-Za-z]([A-Za-z0-9_,:]*[A-Za-z0-9_])?$
                            type: string
                          status:
                            description: Status of the condition, one of True, False,
                              Unknown.
                            enum:
                            - "True"
                            - "False"
                            - Unknown
                            type: string
                          type:
                            description: "Type of condition in `CamelCase` or in `foo.example.com/CamelCase`.
                              \n This must be in abnormal-true polarity, that is,
                              `ErrorFound` or `controller.io/ErrorFound`. \n The regex
                              it matches is (dns1123SubdomainFmt/)?(qualifiedNameFmt)"
                            maxLength: 316
                            pattern: ^([a-z0-9]([-a-z0-9]*[a-z0-9])?(\.[a-z0-9]([-a-z0-9]*[a-z0-9])?)*/)?(([A-Za-z0-9][-A-Za-z0-9_.]*)?[A-Za-z0-9])$
                            type: string
                        required:
                        - message
                        - reason
                        - status
                        - type
                        type: object
                      type: array
                  required:
                  - lastTransitionTime
                  - message
                  - reason
                  - status
                  - type
                  type: object
                type: array
                x-kubernetes-list-map-keys:
                - type
                x-kubernetes-list-type: map
              currentStatus:
                type: string
              description:
                type: string
              loadBalancer:
                description: LoadBalancer contains the current status of the load
                  balancer.
                properties:
                  ingress:
                    description: Ingress is a list containing ingress points for the
                      load-balancer. Traffic intended for the service should be sent
                      to these ingress points.
                    items:
                      description: 'LoadBalancerIngress represents the status of a
                        load-balancer ingress point: traffic intended for the service
                        should be sent to an ingress point.'
                      properties:
                        hostname:
                          description: Hostname is set for load-balancer ingress points
                            that are DNS based (typically AWS load-balancers)
                          type: string
                        ip:
                          description: IP is set for load-balancer ingress points
                            that are IP based (typically GCE or OpenStack load-balancers)
                          type: string
                        ports:
                          description: Ports is a list of records of service ports
                            If used, every port defined in the service should have
                            an entry in it
                          items:
                            properties:
                              error:
                                description: 'Error is to record the problem with
                                  the service port The format of the error shall comply
                                  with the following rules: - built-in error values
                                  shall be specified in this file and those shall
                                  use   CamelCase names - cloud provider specific
                                  error values must have names that comply with the   format
                                  foo.example.com/CamelCase. --- The regex it matches
                                  is (dns1123SubdomainFmt/)?(qualifiedNameFmt)'
                                maxLength: 316
                                pattern: ^([a-z0-9]([-a-z0-9]*[a-z0-9])?(\.[a-z0-9]([-a-z0-9]*[a-z0-9])?)*/)?(([A-Za-z0-9][-A-Za-z0-9_.]*)?[A-Za-z0-9])$
                                type: string
                              port:
                                description: Port is the port number of the service
                                  port of which status is recorded here
                                format: int32
                                type: integer
                              protocol:
                                default: TCP
                                description: 'Protocol is the protocol of the service
                                  port of which status is recorded here The supported
                                  values are: "TCP", "UDP", "SCTP"'
                                type: string
                            required:
                            - port
                            - protocol
                            type: object
                          type: array
                          x-kubernetes-list-type: atomic
                      type: object
                    type: array
                type: object
            type: object
        required:
        - metadata
        - spec
        type: object
    served: true
    storage: true
    subresources:
      status: {}
status:
  acceptedNames:
    kind: ""
    plural: ""
  conditions: []
  storedVersions: []
---
apiVersion: apiextensions.k8s.io/v1
kind: CustomResourceDefinition
metadata:
  annotations:
    controller-gen.kubebuilder.io/version: v0.5.0
  creationTimestamp: null
  name: tlscertificatedelegations.projectcontour.io
spec:
  preserveUnknownFields: false
  group: projectcontour.io
  names:
    kind: TLSCertificateDelegation
    listKind: TLSCertificateDelegationList
    plural: tlscertificatedelegations
    shortNames:
    - tlscerts
    singular: tlscertificatedelegation
  scope: Namespaced
  versions:
  - name: v1
    schema:
      openAPIV3Schema:
        description: TLSCertificateDelegation is an TLS Certificate Delegation CRD
          specification. See design/tls-certificate-delegation.md for details.
        properties:
          apiVersion:
            description: 'APIVersion defines the versioned schema of this representation
              of an object. Servers should convert recognized schemas to the latest
              internal value, and may reject unrecognized values. More info: https://git.k8s.io/community/contributors/devel/sig-architecture/api-conventions.md#resources'
            type: string
          kind:
            description: 'Kind is a string value representing the REST resource this
              object represents. Servers may infer this from the endpoint the client
              submits requests to. Cannot be updated. In CamelCase. More info: https://git.k8s.io/community/contributors/devel/sig-architecture/api-conventions.md#types-kinds'
            type: string
          metadata:
            type: object
          spec:
            description: TLSCertificateDelegationSpec defines the spec of the CRD
            properties:
              delegations:
                items:
                  description: CertificateDelegation maps the authority to reference
                    a secret in the current namespace to a set of namespaces.
                  properties:
                    secretName:
                      description: required, the name of a secret in the current namespace.
                      type: string
                    targetNamespaces:
                      description: required, the namespaces the authority to reference
                        the the secret will be delegated to. If TargetNamespaces is
                        nil or empty, the CertificateDelegation' is ignored. If the
                        TargetNamespace list contains the character, "*" the secret
                        will be delegated to all namespaces.
                      items:
                        type: string
                      type: array
                  required:
                  - secretName
                  - targetNamespaces
                  type: object
                type: array
            required:
            - delegations
            type: object
          status:
            description: TLSCertificateDelegationStatus allows for the status of the
              delegation to be presented to the user.
            properties:
              conditions:
                description: "Conditions contains information about the current status
                  of the HTTPProxy, in an upstream-friendly container. \n Contour
                  will update a single condition, `Valid`, that is in normal-true
                  polarity. That is, when `currentStatus` is `valid`, the `Valid`
                  condition will be `status: true`, and vice versa. \n Contour will
                  leave untouched any other Conditions set in this block, in case
                  some other controller wants to add a Condition. \n If you are another
                  controller owner and wish to add a condition, you *should* namespace
                  your condition with a label, like `controller.domain.com\\ConditionName`."
                items:
                  description: "DetailedCondition is an extension of the normal Kubernetes
                    conditions, with two extra fields to hold sub-conditions, which
                    provide more detailed reasons for the state (True or False) of
                    the condition. \n `errors` holds information about sub-conditions
                    which are fatal to that condition and render its state False.
                    \n `warnings` holds information about sub-conditions which are
                    not fatal to that condition and do not force the state to be False.
                    \n Remember that Conditions have a type, a status, and a reason.
                    \n The type is the type of the condition, the most important one
                    in this CRD set is `Valid`. `Valid` is a positive-polarity condition:
                    when it is `status: true` there are no problems. \n In more detail,
                    `status: true` means that the object is has been ingested into
                    Contour with no errors. `warnings` may still be present, and will
                    be indicated in the Reason field. There must be zero entries in
                    the `errors` slice in this case. \n `Valid`, `status: false` means
                    that the object has had one or more fatal errors during processing
                    into Contour.  The details of the errors will be present under
                    the `errors` field. There must be at least one error in the `errors`
                    slice if `status` is `false`. \n For DetailedConditions of types
                    other than `Valid`, the Condition must be in the negative polarity.
                    When they have `status` `true`, there is an error. There must
                    be at least one entry in the `errors` Subcondition slice. When
                    they have `status` `false`, there are no serious errors, and there
                    must be zero entries in the `errors` slice. In either case, there
                    may be entries in the `warnings` slice. \n Regardless of the polarity,
                    the `reason` and `message` fields must be updated with either
                    the detail of the reason (if there is one and only one entry in
                    total across both the `errors` and `warnings` slices), or `MultipleReasons`
                    if there is more than one entry."
                  properties:
                    errors:
                      description: "Errors contains a slice of relevant error subconditions
                        for this object. \n Subconditions are expected to appear when
                        relevant (when there is a error), and disappear when not relevant.
                        An empty slice here indicates no errors."
                      items:
                        description: "SubCondition is a Condition-like type intended
                          for use as a subcondition inside a DetailedCondition. \n
                          It contains a subset of the Condition fields. \n It is intended
                          for warnings and errors, so `type` names should use abnormal-true
                          polarity, that is, they should be of the form \"ErrorPresent:
                          true\". \n The expected lifecycle for these errors is that
                          they should only be present when the error or warning is,
                          and should be removed when they are not relevant."
                        properties:
                          message:
                            description: "Message is a human readable message indicating
                              details about the transition. \n This may be an empty
                              string."
                            maxLength: 32768
                            type: string
                          reason:
                            description: "Reason contains a programmatic identifier
                              indicating the reason for the condition's last transition.
                              Producers of specific condition types may define expected
                              values and meanings for this field, and whether the
                              values are considered a guaranteed API. \n The value
                              should be a CamelCase string. \n This field may not
                              be empty."
                            maxLength: 1024
                            minLength: 1
                            pattern: ^[A-Za-z]([A-Za-z0-9_,:]*[A-Za-z0-9_])?$
                            type: string
                          status:
                            description: Status of the condition, one of True, False,
                              Unknown.
                            enum:
                            - "True"
                            - "False"
                            - Unknown
                            type: string
                          type:
                            description: "Type of condition in `CamelCase` or in `foo.example.com/CamelCase`.
                              \n This must be in abnormal-true polarity, that is,
                              `ErrorFound` or `controller.io/ErrorFound`. \n The regex
                              it matches is (dns1123SubdomainFmt/)?(qualifiedNameFmt)"
                            maxLength: 316
                            pattern: ^([a-z0-9]([-a-z0-9]*[a-z0-9])?(\.[a-z0-9]([-a-z0-9]*[a-z0-9])?)*/)?(([A-Za-z0-9][-A-Za-z0-9_.]*)?[A-Za-z0-9])$
                            type: string
                        required:
                        - message
                        - reason
                        - status
                        - type
                        type: object
                      type: array
                    lastTransitionTime:
                      description: lastTransitionTime is the last time the condition
                        transitioned from one status to another. This should be when
                        the underlying condition changed.  If that is not known, then
                        using the time when the API field changed is acceptable.
                      format: date-time
                      type: string
                    message:
                      description: message is a human readable message indicating
                        details about the transition. This may be an empty string.
                      maxLength: 32768
                      type: string
                    observedGeneration:
                      description: observedGeneration represents the .metadata.generation
                        that the condition was set based upon. For instance, if .metadata.generation
                        is currently 12, but the .status.conditions[x].observedGeneration
                        is 9, the condition is out of date with respect to the current
                        state of the instance.
                      format: int64
                      minimum: 0
                      type: integer
                    reason:
                      description: reason contains a programmatic identifier indicating
                        the reason for the condition's last transition. Producers
                        of specific condition types may define expected values and
                        meanings for this field, and whether the values are considered
                        a guaranteed API. The value should be a CamelCase string.
                        This field may not be empty.
                      maxLength: 1024
                      minLength: 1
                      pattern: ^[A-Za-z]([A-Za-z0-9_,:]*[A-Za-z0-9_])?$
                      type: string
                    status:
                      description: status of the condition, one of True, False, Unknown.
                      enum:
                      - "True"
                      - "False"
                      - Unknown
                      type: string
                    type:
                      description: type of condition in CamelCase or in foo.example.com/CamelCase.
                        --- Many .condition.type values are consistent across resources
                        like Available, but because arbitrary conditions can be useful
                        (see .node.status.conditions), the ability to deconflict is
                        important. The regex it matches is (dns1123SubdomainFmt/)?(qualifiedNameFmt)
                      maxLength: 316
                      pattern: ^([a-z0-9]([-a-z0-9]*[a-z0-9])?(\.[a-z0-9]([-a-z0-9]*[a-z0-9])?)*/)?(([A-Za-z0-9][-A-Za-z0-9_.]*)?[A-Za-z0-9])$
                      type: string
                    warnings:
                      description: "Warnings contains a slice of relevant warning
                        subconditions for this object. \n Subconditions are expected
                        to appear when relevant (when there is a warning), and disappear
                        when not relevant. An empty slice here indicates no warnings."
                      items:
                        description: "SubCondition is a Condition-like type intended
                          for use as a subcondition inside a DetailedCondition. \n
                          It contains a subset of the Condition fields. \n It is intended
                          for warnings and errors, so `type` names should use abnormal-true
                          polarity, that is, they should be of the form \"ErrorPresent:
                          true\". \n The expected lifecycle for these errors is that
                          they should only be present when the error or warning is,
                          and should be removed when they are not relevant."
                        properties:
                          message:
                            description: "Message is a human readable message indicating
                              details about the transition. \n This may be an empty
                              string."
                            maxLength: 32768
                            type: string
                          reason:
                            description: "Reason contains a programmatic identifier
                              indicating the reason for the condition's last transition.
                              Producers of specific condition types may define expected
                              values and meanings for this field, and whether the
                              values are considered a guaranteed API. \n The value
                              should be a CamelCase string. \n This field may not
                              be empty."
                            maxLength: 1024
                            minLength: 1
                            pattern: ^[A-Za-z]([A-Za-z0-9_,:]*[A-Za-z0-9_])?$
                            type: string
                          status:
                            description: Status of the condition, one of True, False,
                              Unknown.
                            enum:
                            - "True"
                            - "False"
                            - Unknown
                            type: string
                          type:
                            description: "Type of condition in `CamelCase` or in `foo.example.com/CamelCase`.
                              \n This must be in abnormal-true polarity, that is,
                              `ErrorFound` or `controller.io/ErrorFound`. \n The regex
                              it matches is (dns1123SubdomainFmt/)?(qualifiedNameFmt)"
                            maxLength: 316
                            pattern: ^([a-z0-9]([-a-z0-9]*[a-z0-9])?(\.[a-z0-9]([-a-z0-9]*[a-z0-9])?)*/)?(([A-Za-z0-9][-A-Za-z0-9_.]*)?[A-Za-z0-9])$
                            type: string
                        required:
                        - message
                        - reason
                        - status
                        - type
                        type: object
                      type: array
                  required:
                  - lastTransitionTime
                  - message
                  - reason
                  - status
                  - type
                  type: object
                type: array
                x-kubernetes-list-map-keys:
                - type
                x-kubernetes-list-type: map
            type: object
        required:
        - metadata
        - spec
        type: object
    served: true
    storage: true
    subresources:
      status: {}
status:
  acceptedNames:
    kind: ""
    plural: ""
  conditions: []
  storedVersions: []<|MERGE_RESOLUTION|>--- conflicted
+++ resolved
@@ -1476,11 +1476,7 @@
                     description: This field configures an extension service to perform
                       authorization for this virtual host. Authorization can only
                       be configured on virtual hosts that have TLS enabled. If the
-<<<<<<< HEAD
-                      TLS configuration requires client certificate /validation, the
-=======
                       TLS configuration requires client certificate validation, the
->>>>>>> e0c2ed90
                       client certificate is always included in the authentication
                       check request.
                     properties:
@@ -1828,18 +1824,12 @@
                         description: "ClientValidation defines how to verify the client
                           certificate when an external client establishes a TLS connection
                           to Envoy. \n This setting: \n 1. Enables TLS client certificate
-<<<<<<< HEAD
-                          validation. 2. Requires clients to present a TLS certificate
-                          (i.e. not optional validation). 3. Specifies how the client
-                          certificate will be validated."
-=======
                           validation. 2. Specifies how the client certificate will
                           be validated (i.e.    validation required or skipped). \n
                           Note: Setting client certificate validation to be skipped
                           should be only used in conjunction with an external authorization
                           server that performs client validation as Contour will ensure
                           client certificates are passed along."
->>>>>>> e0c2ed90
                         properties:
                           caSecret:
                             description: Name of a Kubernetes secret that contains
